import {
  Document,
  ExtractorOptions,
  PageOptions,
  WebScraperOptions,
} from "../../lib/entities";
import { Progress } from "../../lib/entities";
import { scrapSingleUrl } from "./single_url";
import { SitemapEntry, fetchSitemapData, getLinksFromSitemap } from "./sitemap";
import { WebCrawler } from "./crawler";
import { getValue, setValue } from "../../services/redis";
import { getImageDescription } from "./utils/imageDescription";
import { fetchAndProcessPdf } from "./utils/pdfProcessor";
import {
  replaceImgPathsWithAbsolutePaths,
  replacePathsWithAbsolutePaths,
} from "./utils/replacePaths";
import { generateCompletions } from "../../lib/LLM-extraction";
import { getWebScraperQueue } from "../../../src/services/queue-service";

export class WebScraperDataProvider {
  private bullJobId: string;
  private urls: string[] = [""];
  private mode: "single_urls" | "sitemap" | "crawl" = "single_urls";
  private includes: string[];
  private excludes: string[];
  private maxCrawledLinks: number;
  private maxCrawledDepth: number = 10;
  private returnOnlyUrls: boolean;
  private limit: number = 10000;
  private concurrentRequests: number = 20;
  private generateImgAltText: boolean = false;
  private pageOptions?: PageOptions;
  private extractorOptions?: ExtractorOptions;
  private replaceAllPathsWithAbsolutePaths?: boolean = false;
  private generateImgAltTextModel: "gpt-4-turbo" | "claude-3-opus" =
    "gpt-4-turbo";
  private crawlerMode: string = "default";

  authorize(): void {
    throw new Error("Method not implemented.");
  }

  authorizeNango(): Promise<void> {
    throw new Error("Method not implemented.");
  }

  private async convertUrlsToDocuments(
    urls: string[],
    inProgress?: (progress: Progress) => void,
    allHtmls?: string[]
  ): Promise<Document[]> {
    const totalUrls = urls.length;
    let processedUrls = 0;

    const results: (Document | null)[] = new Array(urls.length).fill(null);
    for (let i = 0; i < urls.length; i += this.concurrentRequests) {
      const batchUrls = urls.slice(i, i + this.concurrentRequests);
      await Promise.all(
        batchUrls.map(async (url, index) => {
          const existingHTML = allHtmls ? allHtmls[i + index] : "";
          const result = await scrapSingleUrl(
            url,
            this.pageOptions,
            existingHTML
          );
          processedUrls++;
          if (inProgress) {
            inProgress({
              current: processedUrls,
              total: totalUrls,
              status: "SCRAPING",
              currentDocumentUrl: url,
              currentDocument: result,
            });
          }

          results[i + index] = result;
        })
      );
      try {
        if (this.mode === "crawl" && this.bullJobId) {
          const job = await getWebScraperQueue().getJob(this.bullJobId);
          const jobStatus = await job.getState();
          if (jobStatus === "failed") {
            throw new Error(
              "Job has failed or has been cancelled by the user. Stopping the job..."
            );
          }
        }
      } catch (error) {
        console.error(error);
      }
    }
    return results.filter((result) => result !== null) as Document[];
  }

  async getDocuments(
    useCaching: boolean = false,
    inProgress?: (progress: Progress) => void
  ): Promise<Document[]> {
    this.validateInitialUrl();

    if (!useCaching) {
      return this.processDocumentsWithoutCache(inProgress);
    }

    return this.processDocumentsWithCache(inProgress);
  }

  private validateInitialUrl(): void {
    if (this.urls[0].trim() === "") {
      throw new Error("Url is required");
    }
  }

  /**
   * Process documents without cache handling each mode
   * @param inProgress inProgress
   * @returns documents
   */
  private async processDocumentsWithoutCache(
    inProgress?: (progress: Progress) => void
  ): Promise<Document[]> {
    switch (this.mode) {
      case "crawl":
        return this.handleCrawlMode(inProgress);
      case "single_urls":
        return this.handleSingleUrlsMode(inProgress);
      case "sitemap":
        return this.handleSitemapMode(inProgress);
      default:
        return [];
    }
  }

  private async cleanIrrelevantPath(links: string[]) {
    return links.filter((link) => {
      const normalizedInitialUrl = new URL(this.urls[0]);
      const normalizedLink = new URL(link);

      // Normalize the hostname to account for www and non-www versions
      const initialHostname = normalizedInitialUrl.hostname.replace(
        /^www\./,
        ""
      );
      const linkHostname = normalizedLink.hostname.replace(/^www\./, "");

      // Ensure the protocol and hostname match, and the path starts with the initial URL's path
      return (
        linkHostname === initialHostname &&
        normalizedLink.pathname.startsWith(normalizedInitialUrl.pathname)
      );
    });
  }

  private async handleCrawlMode(
    inProgress?: (progress: Progress) => void
  ): Promise<Document[]> {
    console.log("??? >>>", this.urls[0]);
    const crawler = new WebCrawler({
      initialUrl: this.urls[0],
      includes: this.includes,
      excludes: this.excludes,
      maxCrawledLinks: this.maxCrawledLinks,
      maxCrawledDepth: this.maxCrawledDepth,
      limit: this.limit,
      generateImgAltText: this.generateImgAltText,
    });

    let links = await crawler.start(
      inProgress,
      5,
      this.limit,
      this.maxCrawledDepth
    );

    let allLinks = links.map((e) => e.url);
    const allHtmls = links.map((e) => e.html);

    if (this.returnOnlyUrls) {
      return this.returnOnlyUrlsResponse(allLinks, inProgress);
    }

    let documents = [];
    // check if fast mode is enabled and there is html inside the links
    if (this.crawlerMode === "fast" && links.some((link) => link.html)) {
      documents = await this.processLinks(allLinks, inProgress, allHtmls);
    } else {
      documents = await this.processLinks(allLinks, inProgress);
    }

    return this.cacheAndFinalizeDocuments(documents, allLinks);
  }

  private async handleSingleUrlsMode(
    inProgress?: (progress: Progress) => void
  ): Promise<Document[]> {
    let documents = await this.processLinks(this.urls, inProgress);
    return documents;
  }

  private async handleSitemapMode(
    inProgress?: (progress: Progress) => void
  ): Promise<Document[]> {
    let links = await getLinksFromSitemap(this.urls[0]);
    links = await this.cleanIrrelevantPath(links);

    if (this.returnOnlyUrls) {
      return this.returnOnlyUrlsResponse(links, inProgress);
    }

    let documents = await this.processLinks(links, inProgress);
    return this.cacheAndFinalizeDocuments(documents, links);
  }

  private async returnOnlyUrlsResponse(
    links: string[],
    inProgress?: (progress: Progress) => void
  ): Promise<Document[]> {
    inProgress?.({
      current: links.length,
      total: links.length,
      status: "COMPLETED",
      currentDocumentUrl: this.urls[0],
    });
    return links.map((url) => ({
      content: "",
      html: this.pageOptions?.includeHtml ? "" : undefined,
      markdown: "",
      metadata: { sourceURL: url },
    }));
  }

  private async processLinks(
    links: string[],
    inProgress?: (progress: Progress) => void,
    allHtmls?: string[]
  ): Promise<Document[]> {
    let pdfLinks = links.filter((link) => link.endsWith(".pdf"));
    let pdfDocuments = await this.fetchPdfDocuments(pdfLinks);
    links = links.filter((link) => !link.endsWith(".pdf"));

    let documents = await this.convertUrlsToDocuments(
      links,
      inProgress,
      allHtmls
    );
    documents = await this.getSitemapData(this.urls[0], documents);

    documents = this.applyPathReplacements(documents);
    // documents = await this.applyImgAltText(documents);

    if (
      this.extractorOptions.mode === "llm-extraction" &&
      this.mode === "single_urls"
    ) {
      documents = await generateCompletions(documents, this.extractorOptions);
    }
    return documents.concat(pdfDocuments);
  }

  private async fetchPdfDocuments(pdfLinks: string[]): Promise<Document[]> {
    return Promise.all(
      pdfLinks.map(async (pdfLink) => {
        const pdfContent = await fetchAndProcessPdf(pdfLink);
        return {
          content: pdfContent,
          metadata: { sourceURL: pdfLink },
          provider: "web-scraper",
        };
      })
    );
  }

  private applyPathReplacements(documents: Document[]): Document[] {
    return this.replaceAllPathsWithAbsolutePaths
      ? replacePathsWithAbsolutePaths(documents)
      : replaceImgPathsWithAbsolutePaths(documents);
  }

  private async applyImgAltText(documents: Document[]): Promise<Document[]> {
    return this.generateImgAltText
      ? this.generatesImgAltText(documents)
      : documents;
  }

  private async cacheAndFinalizeDocuments(
    documents: Document[],
    links: string[]
  ): Promise<Document[]> {
    await this.setCachedDocuments(documents, links);
    documents = this.removeChildLinks(documents);
    return documents.splice(0, this.limit);
  }

  private async processDocumentsWithCache(
    inProgress?: (progress: Progress) => void
  ): Promise<Document[]> {
    let documents = await this.getCachedDocuments(
      this.urls.slice(0, this.limit)
    );
    if (documents.length < this.limit) {
      const newDocuments: Document[] = await this.getDocuments(
        false,
        inProgress
      );
      documents = this.mergeNewDocuments(documents, newDocuments);
    }
    documents = this.filterDocsExcludeInclude(documents);
    documents = this.filterDepth(documents);
    documents = this.removeChildLinks(documents);
    return documents.splice(0, this.limit);
  }

  private mergeNewDocuments(
    existingDocuments: Document[],
    newDocuments: Document[]
  ): Document[] {
    newDocuments.forEach((doc) => {
      if (
        !existingDocuments.some(
          (d) =>
            this.normalizeUrl(d.metadata.sourceURL) ===
            this.normalizeUrl(doc.metadata?.sourceURL)
        )
      ) {
        existingDocuments.push(doc);
      }
    });
    return existingDocuments;
  }

  private filterDocsExcludeInclude(documents: Document[]): Document[] {
    return documents.filter((document) => {
      const url = new URL(document.metadata.sourceURL);
      const path = url.pathname;

      if (this.excludes.length > 0 && this.excludes[0] !== "") {
        // Check if the link should be excluded
        if (
          this.excludes.some((excludePattern) =>
            new RegExp(excludePattern).test(path)
          )
        ) {
          return false;
        }
      }

      if (this.includes.length > 0 && this.includes[0] !== "") {
        // Check if the link matches the include patterns, if any are specified
        if (this.includes.length > 0) {
          return this.includes.some((includePattern) =>
            new RegExp(includePattern).test(path)
          );
        }
      }
      return true;
    });
  }

  private normalizeUrl(url: string): string {
    if (url.includes("//www.")) {
      return url.replace("//www.", "//");
    }
    return url;
  }

  private removeChildLinks(documents: Document[]): Document[] {
    for (let document of documents) {
      if (document?.childrenLinks) delete document.childrenLinks;
    }
    return documents;
  }

  async setCachedDocuments(documents: Document[], childrenLinks?: string[]) {
    for (const document of documents) {
      if (document.content.trim().length === 0) {
        continue;
      }
      const normalizedUrl = this.normalizeUrl(document.metadata.sourceURL);
      await setValue(
        "web-scraper-cache:" + normalizedUrl,
        JSON.stringify({
          ...document,
          childrenLinks: childrenLinks || [],
        }),
        60 * 60 * 24 * 10
      ); // 10 days
    }
  }

  async getCachedDocuments(urls: string[]): Promise<Document[]> {
    let documents: Document[] = [];
    for (const url of urls) {
      const normalizedUrl = this.normalizeUrl(url);
      console.log(
        "Getting cached document for web-scraper-cache:" + normalizedUrl
      );
      const cachedDocumentString = await getValue(
        "web-scraper-cache:" + normalizedUrl
      );
      if (cachedDocumentString) {
        const cachedDocument = JSON.parse(cachedDocumentString);
        documents.push(cachedDocument);

        // get children documents
        for (const childUrl of cachedDocument.childrenLinks || []) {
          const normalizedChildUrl = this.normalizeUrl(childUrl);
          const childCachedDocumentString = await getValue(
            "web-scraper-cache:" + normalizedChildUrl
          );
          if (childCachedDocumentString) {
            const childCachedDocument = JSON.parse(childCachedDocumentString);
            if (
              !documents.find(
                (doc) =>
                  doc.metadata.sourceURL ===
                  childCachedDocument.metadata.sourceURL
              )
            ) {
              documents.push(childCachedDocument);
            }
          }
        }
      }
    }
    return documents;
  }

  setOptions(options: WebScraperOptions): void {
    if (!options.urls) {
      throw new Error("Urls are required");
    }

    this.bullJobId = options.bullJobId;
    this.urls = options.urls;
    this.mode = options.mode;
    this.concurrentRequests = options.concurrentRequests ?? 20;
    this.includes = options.crawlerOptions?.includes ?? [];
    this.excludes = options.crawlerOptions?.excludes ?? [];
    this.maxCrawledLinks = options.crawlerOptions?.maxCrawledLinks ?? 1000;
    this.maxCrawledDepth = options.crawlerOptions?.maxDepth ?? 10;
    this.returnOnlyUrls = options.crawlerOptions?.returnOnlyUrls ?? false;
    this.limit = options.crawlerOptions?.limit ?? 10000;
    this.generateImgAltText =
      options.crawlerOptions?.generateImgAltText ?? false;
<<<<<<< HEAD
    this.pageOptions = options.pageOptions ?? {
      onlyMainContent: false,
      includeHtml: false,
    };
    this.extractorOptions = options.extractorOptions ?? { mode: "markdown" };
    this.replaceAllPathsWithAbsolutePaths =
      options.crawlerOptions?.replaceAllPathsWithAbsolutePaths ?? false;
    //! @nicolas, for some reason this was being injected and breakign everything. Don't have time to find source of the issue so adding this check
=======
    this.pageOptions = options.pageOptions ?? { onlyMainContent: false, includeHtml: false };
    this.extractorOptions = options.extractorOptions ?? {mode: "markdown"}
    this.replaceAllPathsWithAbsolutePaths = options.crawlerOptions?.replaceAllPathsWithAbsolutePaths ?? false;
    //! @nicolas, for some reason this was being injected and breaking everything. Don't have time to find source of the issue so adding this check
>>>>>>> 2ba743fb
    this.excludes = this.excludes.filter((item) => item !== "");
    this.crawlerMode = options.crawlerOptions?.mode ?? "default";

    // make sure all urls start with https://
    this.urls = this.urls.map((url) => {
      if (!url.trim().startsWith("http")) {
        return `https://${url}`;
      }
      return url;
    });
  }

  private async getSitemapData(baseUrl: string, documents: Document[]) {
    const sitemapData = await fetchSitemapData(baseUrl);
    if (sitemapData) {
      for (let i = 0; i < documents.length; i++) {
        const docInSitemapData = sitemapData.find(
          (data) =>
            this.normalizeUrl(data.loc) ===
            this.normalizeUrl(documents[i].metadata.sourceURL)
        );
        if (docInSitemapData) {
          let sitemapDocData: Partial<SitemapEntry> = {};
          if (docInSitemapData.changefreq) {
            sitemapDocData.changefreq = docInSitemapData.changefreq;
          }
          if (docInSitemapData.priority) {
            sitemapDocData.priority = Number(docInSitemapData.priority);
          }
          if (docInSitemapData.lastmod) {
            sitemapDocData.lastmod = docInSitemapData.lastmod;
          }
          if (Object.keys(sitemapDocData).length !== 0) {
            documents[i].metadata.sitemap = sitemapDocData;
          }
        }
      }
    }
    return documents;
  }
  generatesImgAltText = async (documents: Document[]): Promise<Document[]> => {
    await Promise.all(
      documents.map(async (document) => {
        const images = document.content.match(/!\[.*?\]\((.*?)\)/g) || [];

        await Promise.all(
          images.map(async (image: string) => {
            let imageUrl = image.match(/\(([^)]+)\)/)[1];
            let altText = image.match(/\[(.*?)\]/)[1];

            if (
              !altText &&
              !imageUrl.startsWith("data:image") &&
              /\.(png|jpeg|gif|webp)$/.test(imageUrl)
            ) {
              const imageIndex = document.content.indexOf(image);
              const contentLength = document.content.length;
              let backText = document.content.substring(
                imageIndex + image.length,
                Math.min(imageIndex + image.length + 1000, contentLength)
              );
              let frontTextStartIndex = Math.max(imageIndex - 1000, 0);
              let frontText = document.content.substring(
                frontTextStartIndex,
                imageIndex
              );
              altText = await getImageDescription(
                imageUrl,
                backText,
                frontText,
                this.generateImgAltTextModel
              );
            }

            document.content = document.content.replace(
              image,
              `![${altText}](${imageUrl})`
            );
          })
        );
      })
    );

    return documents;
  };

  filterDepth(documents: Document[]): Document[] {
    return documents.filter((document) => {
      const url = new URL(document.metadata.sourceURL);
      const path = url.pathname;
      return path.split("/").length <= this.maxCrawledDepth;
    });
  }
}<|MERGE_RESOLUTION|>--- conflicted
+++ resolved
@@ -445,21 +445,10 @@
     this.limit = options.crawlerOptions?.limit ?? 10000;
     this.generateImgAltText =
       options.crawlerOptions?.generateImgAltText ?? false;
-<<<<<<< HEAD
-    this.pageOptions = options.pageOptions ?? {
-      onlyMainContent: false,
-      includeHtml: false,
-    };
-    this.extractorOptions = options.extractorOptions ?? { mode: "markdown" };
-    this.replaceAllPathsWithAbsolutePaths =
-      options.crawlerOptions?.replaceAllPathsWithAbsolutePaths ?? false;
-    //! @nicolas, for some reason this was being injected and breakign everything. Don't have time to find source of the issue so adding this check
-=======
     this.pageOptions = options.pageOptions ?? { onlyMainContent: false, includeHtml: false };
     this.extractorOptions = options.extractorOptions ?? {mode: "markdown"}
     this.replaceAllPathsWithAbsolutePaths = options.crawlerOptions?.replaceAllPathsWithAbsolutePaths ?? false;
     //! @nicolas, for some reason this was being injected and breaking everything. Don't have time to find source of the issue so adding this check
->>>>>>> 2ba743fb
     this.excludes = this.excludes.filter((item) => item !== "");
     this.crawlerMode = options.crawlerOptions?.mode ?? "default";
 
